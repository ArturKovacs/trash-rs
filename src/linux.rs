<<<<<<< HEAD
//! This implementation will manage the trash according to the Freedesktop Trash specification,
//! version 1.0 found at https://specifications.freedesktop.org/trash-spec/trashspec-1.0.html
//!
//! If the target system uses a different method for handling trashed items and you would be
//! intrested to use this crate on said system, please open an issue on the github page of `trash`.
//! https://github.com/ArturKovacs/trash
//!

use std::collections::HashSet;
use std::ffi::{CStr, CString};
use std::fs::{File, OpenOptions};
use std::io::{BufRead, BufReader, Write};
use std::os::unix::fs::PermissionsExt;
use std::path::{Path, PathBuf};
=======
use std::env;
use std::ffi::OsString;
use std::path::{Path, PathBuf};
use std::process::Command;
>>>>>>> a728dce6

use chrono;
use libc;
use scopeguard::defer;

use crate::{Error, ErrorKind, TrashItem};

<<<<<<< HEAD
=======
pub fn is_implemented() -> bool {
	true
}

/// This is based on the electron library's implementation.
/// See: https://github.com/electron/electron/blob/34c4c8d5088fa183f56baea28809de6f2a427e02/shell/common/platform_util_linux.cc#L96
pub fn remove_all_canonicalized(full_paths: Vec<PathBuf>) -> Result<(), Error> {
	let trash = {
		// Determine desktop environment and set accordingly.
		let desktop_env = get_desktop_environment();
		if desktop_env == DesktopEnvironment::Kde4 || desktop_env == DesktopEnvironment::Kde5 {
			"kioclient5"
		} else if desktop_env == DesktopEnvironment::Kde3 {
			"kioclient"
		} else {
			DEFAULT_TRASH
		}
	};

	let mut argv = Vec::<OsString>::with_capacity(full_paths.len() + 2);

	if trash == "kioclient5" || trash == "kioclient" {
		//argv.push(trash.into());
		argv.push("move".into());
		for full_path in full_paths.iter() {
			argv.push(full_path.into());
		}
		argv.push("trash:/".into());
	} else {
		//argv.push_back(ELECTRON_DEFAULT_TRASH);
		argv.push("trash".into());
		for full_path in full_paths.iter() {
			argv.push(full_path.into());
		}
	}

	// Execute command
	let mut command = Command::new(trash);
	command.args(argv);
	let result = command.output().map_err(|e| Error::Remove { code: e.raw_os_error() })?;

	if !result.status.success() {
		return Err(Error::Remove { code: result.status.code() });
	}

	Ok(())
}

>>>>>>> a728dce6
pub fn remove_all<I, T>(paths: I) -> Result<(), Error>
where
	I: IntoIterator<Item = T>,
	T: AsRef<Path>,
{
<<<<<<< HEAD
    let paths = paths.into_iter();
    let full_paths = paths
        .map(|x| {
            x.as_ref().canonicalize().map_err(|e| {
                Error::new(ErrorKind::CanonicalizePath { original: x.as_ref().into() }, Box::new(e))
            })
        })
        .collect::<Result<Vec<_>, _>>()?;

    let root = Path::new("/");
    let home_trash = home_trash()?;
    let mount_points = get_mount_points()?;
    let uid = unsafe { libc::getuid() };
    for path in full_paths {
        let mut topdir = None;
        for mount_point in mount_points.iter() {
            if mount_point.mnt_dir == root {
                continue;
            }
            if path.starts_with(&mount_point.mnt_dir) {
                topdir = Some(&mount_point.mnt_dir);
                break;
            }
        }
        let topdir = if let Some(t) = topdir { t } else { root };
        if topdir == root {
            // The home trash may not exist yet.
            // Let's just create it in that case.
            if home_trash.exists() == false {
                let info_folder = home_trash.join("info");
                let files_folder = home_trash.join("files");
                std::fs::create_dir_all(&info_folder).map_err(|e| {
                    Error::new(ErrorKind::Filesystem { path: info_folder }, Box::new(e))
                })?;
                std::fs::create_dir_all(&files_folder).map_err(|e| {
                    Error::new(ErrorKind::Filesystem { path: files_folder }, Box::new(e))
                })?;
            }
            move_to_trash(path, &home_trash, topdir)?;
        } else {
            execute_on_mounted_trash_folders(uid, topdir, true, true, |trash_path| {
                move_to_trash(&path, trash_path, topdir)
            })?;
        }
    }
    Ok(())
}

pub fn remove<T: AsRef<Path>>(path: T) -> Result<(), Error> {
    remove_all(&[path])
}

pub fn list() -> Result<Vec<TrashItem>, Error> {
    let mut trash_folders = HashSet::new();
    // Get home trash folder and add it to the set of trash folders.
    // It may not exist and that's completely fine as long as there are other trash folders.
    let home_error;
    match home_trash() {
        Ok(home_trash) => {
            trash_folders.insert(home_trash);
            home_error = None;
        }
        Err(e) => {
            home_error = Some(e);
        }
    }
    // Get all mountpoints and attemt to find a trash folder in each adding them to the SET of
    // trash folders when found one.
    let uid = unsafe { libc::getuid() };
    let mount_points = get_mount_points()?;
    for mount in mount_points.into_iter() {
        execute_on_mounted_trash_folders(uid, &mount.mnt_dir, false, false, |trash_path| {
            trash_folders.insert(trash_path);
            Ok(())
        })?;
    }
    if trash_folders.len() == 0 {
        // TODO make this a warning
        return Err(home_error.unwrap());
    }
    // List all items from the set of trash folders
    let mut result = Vec::new();
    for folder in trash_folders.iter() {
        // Read the info files for every file
        let trash_folder_parent = folder.parent().unwrap();
        let info_folder = folder.join("info");
        let read_dir = std::fs::read_dir(&info_folder).map_err(|e| {
            Error::new(ErrorKind::Filesystem { path: info_folder.clone() }, Box::new(e))
        })?;
        for entry in read_dir {
            let info_entry;
            if let Ok(entry) = entry {
                info_entry = entry;
            } else {
                // Another thread or process may have removed that entry by now
                continue;
            }
            // Entrt should really be an info file but better safe than sorry
            let file_type;
            if let Ok(f_type) = info_entry.file_type() {
                file_type = f_type;
            } else {
                // Another thread or process may have removed that entry by now
                continue;
            }
            if !file_type.is_file() {
                // TODO if we found a folder just hanging out around the infofiles
                // we might want to report it in a warning
                continue;
            }
            let info_path = info_entry.path();
            let info_file;
            if let Ok(file) = File::open(&info_path) {
                info_file = file;
            } else {
                // Another thread or process may have removed that entry by now
                continue;
            }

            let id = info_path.clone().into();
            let mut name = None;
            let mut original_parent: Option<PathBuf> = None;
            let mut time_deleted = None;

            let info_reader = BufReader::new(info_file);
            // Skip 1 because the first line must be "[Trash Info]"
            'info_lines: for line_result in info_reader.lines().skip(1) {
                // Another thread or process may have removed the infofile by now
                let line = if let Ok(line) = line_result {
                    line
                } else {
                    break 'info_lines;
                };
                let mut split = line.split('=');

                // Just unwraping here because the system is assumed to follow the specification.
                let key = split.next().unwrap().trim();
                let value = split.next().unwrap().trim();

                if key == "Path" {
                    let mut value_path = Path::new(value).to_owned();
                    if value_path.is_relative() {
                        value_path = trash_folder_parent.join(value_path);
                    }
                    let full_path_utf8 = PathBuf::from(parse_uri_path(&value_path));
                    name = Some(full_path_utf8.file_name().unwrap().to_str().unwrap().to_owned());
                    let parent = full_path_utf8.parent().unwrap();
                    original_parent = Some(parent.into());
                } else if key == "DeletionDate" {
                    // So there seems to be this funny thing that the freedesktop trash
                    // specification v1.0 has the following statement "The date and time are to be
                    // in the YYYY-MM-DDThh:mm:ss format (see RFC 3339)." Now this is peculiar
                    // because the described format does not conform RFC 3339. But oh well, I'll
                    // just append a 'Z' indicating that the time has no UTC offset and then it will
                    // be conforming.

                    let mut rfc3339_format = value.to_owned();
                    rfc3339_format.push('Z');
                    let date_time = chrono::DateTime::<chrono::FixedOffset>::parse_from_rfc3339(
                        rfc3339_format.as_str(),
                    )
                    .unwrap();
                    time_deleted = Some(date_time.timestamp());
                }
            }

            // It may be a good idea to assert that these must be Some when the loop successfully
            // read till the end of the file. Because otherwise the environment may not follow the
            // specification or there's a bug in this crate.
            if let Some(name) = name {
                if let Some(original_parent) = original_parent {
                    if let Some(time_deleted) = time_deleted {
                        result.push(TrashItem { id, name, original_parent, time_deleted });
                    }
                }
            }
        }
    }
    Ok(result)
}

pub fn purge_all<I>(items: I) -> Result<(), Error>
where
    I: IntoIterator<Item = TrashItem>,
{
    for item in items.into_iter() {
        // When purging an item the "in-trash" filename must be parsed from the trashinfo filename
        // which is the filename in the `id` field.
        let info_file = &item.id;

        // A bunch of unwraps here. This is fine because if any of these fail that means
        // that either there's a bug in this code or the target system didn't follow
        // the specification.
        let trash_folder = Path::new(info_file).parent().unwrap().parent().unwrap();
        let name_in_trash = Path::new(info_file).file_stem().unwrap();

        let file = trash_folder.join("files").join(&name_in_trash);
        assert!(file.exists());
        if file.is_dir() {
            std::fs::remove_dir_all(&file).map_err(|e| {
                Error::new(ErrorKind::Filesystem { path: file.into() }, Box::new(e))
            })?;
        // TODO Update directory size cache if there's one.
        } else {
            std::fs::remove_file(&file).map_err(|e| {
                Error::new(ErrorKind::Filesystem { path: file.into() }, Box::new(e))
            })?;
        }
        std::fs::remove_file(info_file).map_err(|e| {
            Error::new(ErrorKind::Filesystem { path: info_file.into() }, Box::new(e))
        })?;
    }

    Ok(())
}

pub fn restore_all<I>(items: I) -> Result<(), Error>
where
    I: IntoIterator<Item = TrashItem>,
{
    // Simply read the items' original location from the infofile and attemp to move the items there
    // and delete the infofile if the move operation was sucessful.

    let mut iter = items.into_iter();
    while let Some(item) = iter.next() {
        // The "in-trash" filename must be parsed from the trashinfo filename
        // which is the filename in the `id` field.
        let info_file = &item.id;

        // A bunch of unwraps here. This is fine because if any of these fail that means
        // that either there's a bug in this code or the target system didn't follow
        // the specification.
        let trash_folder = Path::new(info_file).parent().unwrap().parent().unwrap();
        let name_in_trash = Path::new(info_file).file_stem().unwrap();

        let file = trash_folder.join("files").join(&name_in_trash);
        assert!(file.exists());
        // TODO add option to forcefully replace any target at the restore location
        // if it already exists.
        let original_path = item.original_path();
        // Make sure the parent exists so that `create_dir` doesn't faile due to that.
        std::fs::create_dir_all(&item.original_parent).map_err(|e| {
            Error::new(ErrorKind::Filesystem { path: item.original_parent.clone() }, Box::new(e))
        })?;
        let mut collision = false;
        if file.is_dir() {
            // NOTE create_dir_all succeeds when the path already exist but create_dir
            // fails with `std::io::ErrorKind::AlreadyExists`.
            if let Err(e) = std::fs::create_dir(&original_path) {
                if e.kind() == std::io::ErrorKind::AlreadyExists {
                    collision = true;
                } else {
                    return Err(Error::new(
                        ErrorKind::Filesystem { path: original_path.clone() },
                        Box::new(e),
                    ));
                }
            }
        } else {
            // File or symlink
            if let Err(e) = OpenOptions::new().create_new(true).write(true).open(&original_path) {
                if e.kind() == std::io::ErrorKind::AlreadyExists {
                    collision = true;
                } else {
                    return Err(Error::new(
                        ErrorKind::Filesystem { path: original_path.clone() },
                        Box::new(e),
                    ));
                }
            }
        }
        if collision {
            let remaining: Vec<_> = std::iter::once(item).chain(iter).collect();
            return Err(Error::kind_only(ErrorKind::RestoreCollision {
                path: original_path,
                remaining_items: remaining,
            }));
        }
        std::fs::rename(&file, &original_path)
            .map_err(|e| Error::new(ErrorKind::Filesystem { path: file }, Box::new(e)))?;
        std::fs::remove_file(info_file).map_err(|e| {
            Error::new(ErrorKind::Filesystem { path: info_file.into() }, Box::new(e))
        })?;
    }
    Ok(())
}

/// According to the specification (see at the top of the file) there can be are two kinds of
/// trash-folders for a mounted drive or partition.
/// 1, .Trash/uid
/// 2, .Trash-uid
///
/// This function executes `op` providing it with a
/// trash-folder path that's associated with the partition mounted at `topdir`.
///
/// Returns Ok(true) if any of the trash folders were found. Returns Ok(false) otherwise.
fn execute_on_mounted_trash_folders<F: FnMut(PathBuf) -> Result<(), Error>>(
    uid: u32,
    topdir: impl AsRef<Path>,
    first_only: bool,
    create_folder: bool,
    mut op: F,
) -> Result<(), Error> {
    let topdir = topdir.as_ref();
    // See if there's a ".Trash" directory at the mounted location
    let trash_path = topdir.join(".Trash");
    if trash_path.exists() && trash_path.is_dir() {
        // TODO Report invalidity to the user.
        if folder_validity(&trash_path)? == TrashValidity::Valid {
            let users_trash_path = trash_path.join(uid.to_string());
            if users_trash_path.exists() && users_trash_path.is_dir() {
                op(users_trash_path)?;
                if first_only {
                    return Ok(());
                }
            }
        }
    }
    // See if there's a ".Trash-$UID" directory at the mounted location
    let trash_path = topdir.join(format!(".Trash-{}", uid));
    let should_execute;
    if !trash_path.exists() || !trash_path.is_dir() {
        if create_folder {
            std::fs::create_dir(&trash_path).map_err(|e| {
                Error::new(ErrorKind::Filesystem { path: trash_path.clone() }, Box::new(e))
            })?;
            should_execute = true;
        } else {
            should_execute = false;
        }
    } else {
        should_execute = true;
    }
    if should_execute {
        op(trash_path)?;
    }
    Ok(())
}

fn move_to_trash(
    src: impl AsRef<Path>,
    trash_folder: impl AsRef<Path>,
    topdir: impl AsRef<Path>,
) -> Result<(), Error> {
    let src = src.as_ref();
    let trash_folder = trash_folder.as_ref();
    let topdir = topdir.as_ref();
    let root = Path::new("/");
    let files_folder = trash_folder.join("files");
    let info_folder = trash_folder.join("info");
    // This kind of validity must only apply ot administrator style trash folders
    // See Trash directories, (1) at https://specifications.freedesktop.org/trash-spec/trashspec-1.0.html
    //assert_eq!(folder_validity(trash_folder)?, TrashValidity::Valid);

    // When trashing a file one must make sure that every trashed item is uniquely named.
    // However the `rename` function -that is used in *nix systems to move files- by default
    // overwrites the destination. Therefore when multiple threads are removing items with identical
    // names, an implementation might accidently overwrite an item that was just put into the trash
    // if it's not careful enough.
    //
    // The strategy here is to use the `create_new` parameter of `OpenOptions` to
    // try creating a placeholder file in the trash but don't do so if one with an identical name
    // already exist. This newly created empty file can then be safely overwritten by the src file
    // using the `rename` function.
    let filename = src.file_name().unwrap();
    let mut appendage = 0;
    loop {
        use std::io;
        appendage += 1;
        let in_trash_name = if appendage > 1 {
            format!("{}.{}", filename.to_str().unwrap(), appendage)
        } else {
            filename.to_str().unwrap().into()
        };
        let info_name = format!("{}.trashinfo", in_trash_name);
        let info_file_path = info_folder.join(&info_name);
        let info_result = OpenOptions::new().create_new(true).write(true).open(&info_file_path);
        match info_result {
            Err(error) => {
                if error.kind() == io::ErrorKind::AlreadyExists {
                    continue;
                } else {
                    return Err(Error::new(
                        ErrorKind::Filesystem { path: info_file_path.into() },
                        Box::new(error),
                    ));
                }
            }
            Ok(mut file) => {
                // Write the info file before actually moving anything
                let now = chrono::Local::now();
                writeln!(file, "[Trash Info]")
                    .and_then(|_| {
                        let absolute_uri = encode_uri_path(src);
                        let topdir_uri = encode_uri_path(topdir);
                        let relative_untrimmed = absolute_uri
                            .chars()
                            .skip(topdir_uri.chars().count())
                            .collect::<String>();
                        let relative_uri = relative_untrimmed.trim_start_matches('/');
                        let path =
                            if topdir == root { absolute_uri.as_str() } else { relative_uri };
                        writeln!(file, "Path={}", path).and_then(|_| {
                            writeln!(file, "DeletionDate={}", now.format("%Y-%m-%dT%H:%M:%S"))
                        })
                    })
                    .map_err(|e| {
                        Error::new(
                            ErrorKind::Filesystem { path: info_file_path.clone() },
                            Box::new(e),
                        )
                    })?;
            }
        }
        let path = files_folder.join(&in_trash_name);
        match move_items_no_replace(src, &path) {
            Err(error) => {
                // Try to delete the info file but in case it fails, we don't care.
                let _ = std::fs::remove_file(info_file_path);
                if error.kind() == io::ErrorKind::AlreadyExists {
                    continue;
                } else {
                    return Err(Error::new(
                        ErrorKind::Filesystem { path: path.into() },
                        Box::new(error),
                    ));
                }
            }
            Ok(_) => {
                // We did it!
                break;
            }
        }
    }

    Ok(())
}

fn execte_src_to_dst_operation<S1, D1>(
    src: S1,
    dst: D1,
    dir: &'static dyn Fn(&Path) -> Result<(), std::io::Error>,
    file: &'static dyn Fn(&Path, &Path) -> Result<(), std::io::Error>,
) -> Result<(), std::io::Error>
where
    S1: AsRef<Path>,
    D1: AsRef<Path>,
{
    let src = src.as_ref();
    let dst = dst.as_ref();

    let metadata = src.symlink_metadata()?;
    if metadata.is_dir() {
        dir(dst)?;
        let dir_entries = std::fs::read_dir(src)?;
        for entry in dir_entries {
            // Forward the error because it's not okay if something is happening
            // to the files while we are trying to move them.
            let entry = entry?;
            let entry_src = entry.path();
            let entry_dst = dst.join(entry.file_name());
            execte_src_to_dst_operation(entry_src, entry_dst, dir, file)?;
        }
    } else {
        // Symlink or file
        file(&src, &dst)?;
    }
    Ok(())
}

/// An error means that a collision was found.
fn move_items_no_replace(
    src: impl AsRef<Path>,
    dst: impl AsRef<Path>,
) -> Result<(), std::io::Error> {
    let src = src.as_ref();
    let dst = dst.as_ref();

    try_creating_placeholders(src, dst)?;

    // All placeholders are in place. LET'S OVERWRITE
    execte_src_to_dst_operation(src, dst, &|_| Ok(()), &|src, dst| std::fs::rename(src, dst))?;

    // Once everything is moved, lets recursively remove the directory
    if src.is_dir() {
        std::fs::remove_dir_all(src)?;
    }
    Ok(())
}

fn try_creating_placeholders(
    src: impl AsRef<Path>,
    dst: impl AsRef<Path>,
) -> Result<(), std::io::Error> {
    let src = src.as_ref();
    let dst = dst.as_ref();
    let metadata = src.symlink_metadata()?;
    if metadata.is_dir() {
        // NOTE create_dir fails if the directory already exists
        std::fs::create_dir(dst)?;
    } else {
        // Symlink or file
        OpenOptions::new().create_new(true).write(true).open(dst)?;
    }
    Ok(())
}

fn parse_uri_path(absolute_file_path: impl AsRef<Path>) -> String {
    let file_path_chars = absolute_file_path.as_ref().to_str().unwrap().chars();
    let url: String = "file://".chars().chain(file_path_chars).collect();
    return url::Url::parse(&url).unwrap().to_file_path().unwrap().to_str().unwrap().into();
}

fn encode_uri_path(absolute_file_path: impl AsRef<Path>) -> String {
    let url = url::Url::from_file_path(absolute_file_path.as_ref()).unwrap();
    url.path().to_owned()
}

#[derive(Eq, PartialEq, Debug)]
enum TrashValidity {
    Valid,
    InvalidSymlink,
    InvalidNotSticky,
}

fn folder_validity(path: impl AsRef<Path>) -> Result<TrashValidity, Error> {
    /// Mask for the sticky bit
    /// Taken from: http://man7.org/linux/man-pages/man7/inode.7.html
    const S_ISVTX: u32 = 0x1000;

    let metadata = path.as_ref().symlink_metadata().map_err(|e| {
        Error::new(ErrorKind::Filesystem { path: path.as_ref().into() }, Box::new(e))
    })?;
    if metadata.file_type().is_symlink() {
        return Ok(TrashValidity::InvalidSymlink);
    }
    let mode = metadata.permissions().mode();
    let no_sticky_bit = (mode & S_ISVTX) == 0;
    if no_sticky_bit {
        return Ok(TrashValidity::InvalidNotSticky);
    }
    Ok(TrashValidity::Valid)
}

/// Corresponds to the definition of "home_trash" from
/// https://specifications.freedesktop.org/trash-spec/trashspec-1.0.html
fn home_trash() -> Result<PathBuf, Error> {
    if let Some(data_home) = std::env::var_os("XDG_DATA_HOME") {
        if data_home.len() > 0 {
            let data_home_path = AsRef::<Path>::as_ref(data_home.as_os_str());
            return Ok(data_home_path.join("Trash").into());
        }
    }
    if let Some(home) = std::env::var_os("HOME") {
        if home.len() > 0 {
            let home_path = AsRef::<Path>::as_ref(home.as_os_str());
            return Ok(home_path.join(".local/share/Trash").into());
        }
    }
    panic!("Neither the XDG_DATA_HOME nor the HOME environment variable was found");
}

struct MountPoint {
    mnt_dir: PathBuf,
    _mnt_type: String,
    _mnt_fsname: String,
}

fn get_mount_points() -> Result<Vec<MountPoint>, Error> {
    //let file;
    let read_arg = CString::new("r").unwrap();
    let mounts_path = CString::new("/proc/mounts").unwrap();
    let mut file =
        unsafe { libc::fopen(mounts_path.as_c_str().as_ptr(), read_arg.as_c_str().as_ptr()) };
    if file == std::ptr::null_mut() {
        let mtab_path = CString::new("/etc/mtab").unwrap();
        file = unsafe { libc::fopen(mtab_path.as_c_str().as_ptr(), read_arg.as_c_str().as_ptr()) };
    }
    if file == std::ptr::null_mut() {
        panic!("Neither '/proc/mounts' nor '/etc/mtab' could be opened.");
    }
    defer! { unsafe { libc::fclose(file); } }
    let mut result = Vec::new();
    loop {
        let mntent = unsafe { libc::getmntent(file) };
        if mntent == std::ptr::null_mut() {
            break;
        }
        let dir = unsafe { CStr::from_ptr((*mntent).mnt_dir).to_str().unwrap() };
        if dir.bytes().len() == 0 {
            continue;
        }
        let mount_point = unsafe {
            MountPoint {
                mnt_dir: dir.into(),
                _mnt_fsname: CStr::from_ptr((*mntent).mnt_fsname).to_str().unwrap().into(),
                _mnt_type: CStr::from_ptr((*mntent).mnt_type).to_str().unwrap().into(),
            }
        };
        result.push(mount_point);
    }
    if result.len() == 0 {
        panic!(
            "A mount points file could be opened but the first call to `getmntent` returned NULL."
        );
    }
    Ok(result)
=======
	let paths = paths.into_iter();
	let full_paths = paths
		.map(|x| x.as_ref().canonicalize())
		.collect::<Result<Vec<_>, _>>()
		.map_err(|e| Error::CanonicalizePath { code: e.raw_os_error() })?;

	remove_all_canonicalized(full_paths)
}

pub fn remove<T: AsRef<Path>>(path: T) -> Result<(), Error> {
	remove_all(&[path])
}

#[derive(PartialEq)]
enum DesktopEnvironment {
	Other,
	Cinnamon,
	Gnome,
	// KDE3, KDE4 and KDE5 are sufficiently different that we count
	// them as different desktop environments here.
	Kde3,
	Kde4,
	Kde5,
	Pantheon,
	Unity,
	Xfce,
}

fn env_has_var(name: &str) -> bool {
	env::var_os(name).is_some()
}

/// See: https://chromium.googlesource.com/chromium/src/+/dd407d416fa941c04e33d81f2b1d8cab8196b633/base/nix/xdg_util.cc#57
fn get_desktop_environment() -> DesktopEnvironment {
	static KDE_SESSION_ENV_VAR: &str = "KDE_SESSION_VERSION";
	// XDG_CURRENT_DESKTOP is the newest standard circa 2012.
	if let Ok(xdg_current_desktop) = env::var("XDG_CURRENT_DESKTOP") {
		// It could have multiple values separated by colon in priority order.
		for value in xdg_current_desktop.split(':') {
			let value = value.trim();
			if value.is_empty() {
				continue;
			}
			match value {
				"Unity" => {
					// gnome-fallback sessions set XDG_CURRENT_DESKTOP to Unity
					// DESKTOP_SESSION can be gnome-fallback or gnome-fallback-compiz
					if let Ok(desktop_session) = env::var("DESKTOP_SESSION") {
						if desktop_session.contains("gnome-fallback") {
							return DesktopEnvironment::Gnome;
						}
					}
					return DesktopEnvironment::Unity;
				}
				"GNOME" => {
					return DesktopEnvironment::Gnome;
				}
				"X-Cinnamon" => {
					return DesktopEnvironment::Cinnamon;
				}
				"KDE" => {
					if let Ok(kde_session) = env::var(KDE_SESSION_ENV_VAR) {
						if kde_session == "5" {
							return DesktopEnvironment::Kde5;
						}
					}
					return DesktopEnvironment::Kde4;
				}
				"Pantheon" => {
					return DesktopEnvironment::Pantheon;
				}
				"XFCE" => {
					return DesktopEnvironment::Xfce;
				}
				_ => {}
			}
		}
	}

	// DESKTOP_SESSION was what everyone  used in 2010.
	if let Ok(desktop_session) = env::var("DESKTOP_SESSION") {
		match desktop_session.as_str() {
			"gnome" | "mate" => {
				return DesktopEnvironment::Gnome;
			}
			"kde4" | "kde-plasma" => {
				return DesktopEnvironment::Kde4;
			}
			"kde" => {
				// This may mean KDE4 on newer systems, so we have to check.
				if env_has_var(KDE_SESSION_ENV_VAR) {
					return DesktopEnvironment::Kde4;
				}
				return DesktopEnvironment::Kde3;
			}
			"xubuntu" => {
				return DesktopEnvironment::Xfce;
			}
			_ => {}
		}
		if desktop_session.contains("xfce") {
			return DesktopEnvironment::Xfce;
		}
	}

	// Fall back on some older environment variables.
	// Useful particularly in the DESKTOP_SESSION=default case.
	if env_has_var("GNOME_DESKTOP_SESSION_ID") {
		return DesktopEnvironment::Gnome;
	} else if env_has_var("KDE_FULL_SESSION") {
		if env_has_var(KDE_SESSION_ENV_VAR) {
			return DesktopEnvironment::Kde4;
		}
		return DesktopEnvironment::Kde3;
	}

	DesktopEnvironment::Other
>>>>>>> a728dce6
}<|MERGE_RESOLUTION|>--- conflicted
+++ resolved
@@ -1,4 +1,3 @@
-<<<<<<< HEAD
 //! This implementation will manage the trash according to the Freedesktop Trash specification,
 //! version 1.0 found at https://specifications.freedesktop.org/trash-spec/trashspec-1.0.html
 //!
@@ -13,85 +12,14 @@
 use std::io::{BufRead, BufReader, Write};
 use std::os::unix::fs::PermissionsExt;
 use std::path::{Path, PathBuf};
-=======
-use std::env;
-use std::ffi::OsString;
-use std::path::{Path, PathBuf};
-use std::process::Command;
->>>>>>> a728dce6
 
 use chrono;
 use libc;
 use scopeguard::defer;
 
-use crate::{Error, ErrorKind, TrashItem};
-
-<<<<<<< HEAD
-=======
-pub fn is_implemented() -> bool {
-	true
-}
-
-/// This is based on the electron library's implementation.
-/// See: https://github.com/electron/electron/blob/34c4c8d5088fa183f56baea28809de6f2a427e02/shell/common/platform_util_linux.cc#L96
-pub fn remove_all_canonicalized(full_paths: Vec<PathBuf>) -> Result<(), Error> {
-	let trash = {
-		// Determine desktop environment and set accordingly.
-		let desktop_env = get_desktop_environment();
-		if desktop_env == DesktopEnvironment::Kde4 || desktop_env == DesktopEnvironment::Kde5 {
-			"kioclient5"
-		} else if desktop_env == DesktopEnvironment::Kde3 {
-			"kioclient"
-		} else {
-			DEFAULT_TRASH
-		}
-	};
-
-	let mut argv = Vec::<OsString>::with_capacity(full_paths.len() + 2);
-
-	if trash == "kioclient5" || trash == "kioclient" {
-		//argv.push(trash.into());
-		argv.push("move".into());
-		for full_path in full_paths.iter() {
-			argv.push(full_path.into());
-		}
-		argv.push("trash:/".into());
-	} else {
-		//argv.push_back(ELECTRON_DEFAULT_TRASH);
-		argv.push("trash".into());
-		for full_path in full_paths.iter() {
-			argv.push(full_path.into());
-		}
-	}
-
-	// Execute command
-	let mut command = Command::new(trash);
-	command.args(argv);
-	let result = command.output().map_err(|e| Error::Remove { code: e.raw_os_error() })?;
-
-	if !result.status.success() {
-		return Err(Error::Remove { code: result.status.code() });
-	}
-
-	Ok(())
-}
-
->>>>>>> a728dce6
-pub fn remove_all<I, T>(paths: I) -> Result<(), Error>
-where
-	I: IntoIterator<Item = T>,
-	T: AsRef<Path>,
-{
-<<<<<<< HEAD
-    let paths = paths.into_iter();
-    let full_paths = paths
-        .map(|x| {
-            x.as_ref().canonicalize().map_err(|e| {
-                Error::new(ErrorKind::CanonicalizePath { original: x.as_ref().into() }, Box::new(e))
-            })
-        })
-        .collect::<Result<Vec<_>, _>>()?;
-
+use crate::{Error, TrashItem};
+
+pub fn delete_all_canonicalized(full_paths: Vec<PathBuf>) -> Result<(), Error> {
     let root = Path::new("/");
     let home_trash = home_trash()?;
     let mount_points = get_mount_points()?;
@@ -114,12 +42,10 @@
             if home_trash.exists() == false {
                 let info_folder = home_trash.join("info");
                 let files_folder = home_trash.join("files");
-                std::fs::create_dir_all(&info_folder).map_err(|e| {
-                    Error::new(ErrorKind::Filesystem { path: info_folder }, Box::new(e))
-                })?;
-                std::fs::create_dir_all(&files_folder).map_err(|e| {
-                    Error::new(ErrorKind::Filesystem { path: files_folder }, Box::new(e))
-                })?;
+                std::fs::create_dir_all(&info_folder)
+                    .map_err(|_| Error::Filesystem { path: info_folder })?;
+                std::fs::create_dir_all(&files_folder)
+                    .map_err(|_| Error::Filesystem { path: files_folder })?;
             }
             move_to_trash(path, &home_trash, topdir)?;
         } else {
@@ -129,10 +55,6 @@
         }
     }
     Ok(())
-}
-
-pub fn remove<T: AsRef<Path>>(path: T) -> Result<(), Error> {
-    remove_all(&[path])
 }
 
 pub fn list() -> Result<Vec<TrashItem>, Error> {
@@ -169,9 +91,8 @@
         // Read the info files for every file
         let trash_folder_parent = folder.parent().unwrap();
         let info_folder = folder.join("info");
-        let read_dir = std::fs::read_dir(&info_folder).map_err(|e| {
-            Error::new(ErrorKind::Filesystem { path: info_folder.clone() }, Box::new(e))
-        })?;
+        let read_dir = std::fs::read_dir(&info_folder)
+            .map_err(|_| Error::Filesystem { path: info_folder.clone() })?;
         for entry in read_dir {
             let info_entry;
             if let Ok(entry) = entry {
@@ -282,18 +203,13 @@
         let file = trash_folder.join("files").join(&name_in_trash);
         assert!(file.exists());
         if file.is_dir() {
-            std::fs::remove_dir_all(&file).map_err(|e| {
-                Error::new(ErrorKind::Filesystem { path: file.into() }, Box::new(e))
-            })?;
+            std::fs::remove_dir_all(&file).map_err(|_| Error::Filesystem { path: file.into() })?;
         // TODO Update directory size cache if there's one.
         } else {
-            std::fs::remove_file(&file).map_err(|e| {
-                Error::new(ErrorKind::Filesystem { path: file.into() }, Box::new(e))
-            })?;
-        }
-        std::fs::remove_file(info_file).map_err(|e| {
-            Error::new(ErrorKind::Filesystem { path: info_file.into() }, Box::new(e))
-        })?;
+            std::fs::remove_file(&file).map_err(|_| Error::Filesystem { path: file.into() })?;
+        }
+        std::fs::remove_file(info_file)
+            .map_err(|_| Error::Filesystem { path: info_file.into() })?;
     }
 
     Ok(())
@@ -324,9 +240,8 @@
         // if it already exists.
         let original_path = item.original_path();
         // Make sure the parent exists so that `create_dir` doesn't faile due to that.
-        std::fs::create_dir_all(&item.original_parent).map_err(|e| {
-            Error::new(ErrorKind::Filesystem { path: item.original_parent.clone() }, Box::new(e))
-        })?;
+        std::fs::create_dir_all(&item.original_parent)
+            .map_err(|_| Error::Filesystem { path: item.original_parent.clone() })?;
         let mut collision = false;
         if file.is_dir() {
             // NOTE create_dir_all succeeds when the path already exist but create_dir
@@ -335,10 +250,7 @@
                 if e.kind() == std::io::ErrorKind::AlreadyExists {
                     collision = true;
                 } else {
-                    return Err(Error::new(
-                        ErrorKind::Filesystem { path: original_path.clone() },
-                        Box::new(e),
-                    ));
+                    return Err(Error::Filesystem { path: original_path.clone() });
                 }
             }
         } else {
@@ -347,30 +259,25 @@
                 if e.kind() == std::io::ErrorKind::AlreadyExists {
                     collision = true;
                 } else {
-                    return Err(Error::new(
-                        ErrorKind::Filesystem { path: original_path.clone() },
-                        Box::new(e),
-                    ));
+                    return Err(Error::Filesystem { path: original_path.clone() });
                 }
             }
         }
         if collision {
             let remaining: Vec<_> = std::iter::once(item).chain(iter).collect();
-            return Err(Error::kind_only(ErrorKind::RestoreCollision {
+            return Err(Error::RestoreCollision {
                 path: original_path,
                 remaining_items: remaining,
-            }));
-        }
-        std::fs::rename(&file, &original_path)
-            .map_err(|e| Error::new(ErrorKind::Filesystem { path: file }, Box::new(e)))?;
-        std::fs::remove_file(info_file).map_err(|e| {
-            Error::new(ErrorKind::Filesystem { path: info_file.into() }, Box::new(e))
-        })?;
+            });
+        }
+        std::fs::rename(&file, &original_path).map_err(|_| Error::Filesystem { path: file })?;
+        std::fs::remove_file(info_file)
+            .map_err(|_| Error::Filesystem { path: info_file.into() })?;
     }
     Ok(())
 }
 
-/// According to the specification (see at the top of the file) there can be are two kinds of
+/// According to the specification (see at the top of the file) there are two kinds of
 /// trash-folders for a mounted drive or partition.
 /// 1, .Trash/uid
 /// 2, .Trash-uid
@@ -406,9 +313,8 @@
     let should_execute;
     if !trash_path.exists() || !trash_path.is_dir() {
         if create_folder {
-            std::fs::create_dir(&trash_path).map_err(|e| {
-                Error::new(ErrorKind::Filesystem { path: trash_path.clone() }, Box::new(e))
-            })?;
+            std::fs::create_dir(&trash_path)
+                .map_err(|_| Error::Filesystem { path: trash_path.clone() })?;
             should_execute = true;
         } else {
             should_execute = false;
@@ -465,10 +371,7 @@
                 if error.kind() == io::ErrorKind::AlreadyExists {
                     continue;
                 } else {
-                    return Err(Error::new(
-                        ErrorKind::Filesystem { path: info_file_path.into() },
-                        Box::new(error),
-                    ));
+                    return Err(Error::Filesystem { path: info_file_path.into() });
                 }
             }
             Ok(mut file) => {
@@ -489,12 +392,7 @@
                             writeln!(file, "DeletionDate={}", now.format("%Y-%m-%dT%H:%M:%S"))
                         })
                     })
-                    .map_err(|e| {
-                        Error::new(
-                            ErrorKind::Filesystem { path: info_file_path.clone() },
-                            Box::new(e),
-                        )
-                    })?;
+                    .map_err(|_| Error::Filesystem { path: info_file_path.clone() })?;
             }
         }
         let path = files_folder.join(&in_trash_name);
@@ -505,10 +403,7 @@
                 if error.kind() == io::ErrorKind::AlreadyExists {
                     continue;
                 } else {
-                    return Err(Error::new(
-                        ErrorKind::Filesystem { path: path.into() },
-                        Box::new(error),
-                    ));
+                    return Err(Error::Filesystem { path: path.into() });
                 }
             }
             Ok(_) => {
@@ -613,9 +508,10 @@
     /// Taken from: http://man7.org/linux/man-pages/man7/inode.7.html
     const S_ISVTX: u32 = 0x1000;
 
-    let metadata = path.as_ref().symlink_metadata().map_err(|e| {
-        Error::new(ErrorKind::Filesystem { path: path.as_ref().into() }, Box::new(e))
-    })?;
+    let metadata = path
+        .as_ref()
+        .symlink_metadata()
+        .map_err(|_| Error::Filesystem { path: path.as_ref().into() })?;
     if metadata.file_type().is_symlink() {
         return Ok(TrashValidity::InvalidSymlink);
     }
@@ -690,123 +586,232 @@
         );
     }
     Ok(result)
-=======
-	let paths = paths.into_iter();
-	let full_paths = paths
-		.map(|x| x.as_ref().canonicalize())
-		.collect::<Result<Vec<_>, _>>()
-		.map_err(|e| Error::CanonicalizePath { code: e.raw_os_error() })?;
-
-	remove_all_canonicalized(full_paths)
-}
-
-pub fn remove<T: AsRef<Path>>(path: T) -> Result<(), Error> {
-	remove_all(&[path])
-}
-
-#[derive(PartialEq)]
-enum DesktopEnvironment {
-	Other,
-	Cinnamon,
-	Gnome,
-	// KDE3, KDE4 and KDE5 are sufficiently different that we count
-	// them as different desktop environments here.
-	Kde3,
-	Kde4,
-	Kde5,
-	Pantheon,
-	Unity,
-	Xfce,
-}
-
-fn env_has_var(name: &str) -> bool {
-	env::var_os(name).is_some()
-}
-
-/// See: https://chromium.googlesource.com/chromium/src/+/dd407d416fa941c04e33d81f2b1d8cab8196b633/base/nix/xdg_util.cc#57
-fn get_desktop_environment() -> DesktopEnvironment {
-	static KDE_SESSION_ENV_VAR: &str = "KDE_SESSION_VERSION";
-	// XDG_CURRENT_DESKTOP is the newest standard circa 2012.
-	if let Ok(xdg_current_desktop) = env::var("XDG_CURRENT_DESKTOP") {
-		// It could have multiple values separated by colon in priority order.
-		for value in xdg_current_desktop.split(':') {
-			let value = value.trim();
-			if value.is_empty() {
-				continue;
-			}
-			match value {
-				"Unity" => {
-					// gnome-fallback sessions set XDG_CURRENT_DESKTOP to Unity
-					// DESKTOP_SESSION can be gnome-fallback or gnome-fallback-compiz
-					if let Ok(desktop_session) = env::var("DESKTOP_SESSION") {
-						if desktop_session.contains("gnome-fallback") {
-							return DesktopEnvironment::Gnome;
-						}
-					}
-					return DesktopEnvironment::Unity;
-				}
-				"GNOME" => {
-					return DesktopEnvironment::Gnome;
-				}
-				"X-Cinnamon" => {
-					return DesktopEnvironment::Cinnamon;
-				}
-				"KDE" => {
-					if let Ok(kde_session) = env::var(KDE_SESSION_ENV_VAR) {
-						if kde_session == "5" {
-							return DesktopEnvironment::Kde5;
-						}
-					}
-					return DesktopEnvironment::Kde4;
-				}
-				"Pantheon" => {
-					return DesktopEnvironment::Pantheon;
-				}
-				"XFCE" => {
-					return DesktopEnvironment::Xfce;
-				}
-				_ => {}
-			}
-		}
-	}
-
-	// DESKTOP_SESSION was what everyone  used in 2010.
-	if let Ok(desktop_session) = env::var("DESKTOP_SESSION") {
-		match desktop_session.as_str() {
-			"gnome" | "mate" => {
-				return DesktopEnvironment::Gnome;
-			}
-			"kde4" | "kde-plasma" => {
-				return DesktopEnvironment::Kde4;
-			}
-			"kde" => {
-				// This may mean KDE4 on newer systems, so we have to check.
-				if env_has_var(KDE_SESSION_ENV_VAR) {
-					return DesktopEnvironment::Kde4;
-				}
-				return DesktopEnvironment::Kde3;
-			}
-			"xubuntu" => {
-				return DesktopEnvironment::Xfce;
-			}
-			_ => {}
-		}
-		if desktop_session.contains("xfce") {
-			return DesktopEnvironment::Xfce;
-		}
-	}
-
-	// Fall back on some older environment variables.
-	// Useful particularly in the DESKTOP_SESSION=default case.
-	if env_has_var("GNOME_DESKTOP_SESSION_ID") {
-		return DesktopEnvironment::Gnome;
-	} else if env_has_var("KDE_FULL_SESSION") {
-		if env_has_var(KDE_SESSION_ENV_VAR) {
-			return DesktopEnvironment::Kde4;
-		}
-		return DesktopEnvironment::Kde3;
-	}
-
-	DesktopEnvironment::Other
->>>>>>> a728dce6
+}
+
+#[cfg(test)]
+mod tests {
+    use std::{
+        collections::{hash_map::Entry, HashMap},
+        env,
+        ffi::OsString,
+        fs::File,
+        path::{Path, PathBuf},
+        process::Command,
+    };
+
+    use crate::{
+        canonicalize_paths,
+        extra::{list, purge_all},
+        tests::get_unique_name,
+        Error,
+    };
+
+    #[test]
+    fn test_list() {
+        let file_name_prefix = get_unique_name();
+        let batches: usize = 2;
+        let files_per_batch: usize = 3;
+        let names: Vec<_> =
+            (0..files_per_batch).map(|i| format!("{}#{}", file_name_prefix, i)).collect();
+        for _ in 0..batches {
+            for path in names.iter() {
+                File::create(path).unwrap();
+            }
+            delete_all_using_system_program(&names).unwrap();
+        }
+        let items = list().unwrap();
+        let items: HashMap<_, Vec<_>> = items
+            .into_iter()
+            .filter(|x| x.name.starts_with(&file_name_prefix))
+            .fold(HashMap::new(), |mut map, x| {
+                match map.entry(x.name.clone()) {
+                    Entry::Occupied(mut entry) => {
+                        entry.get_mut().push(x);
+                    }
+                    Entry::Vacant(entry) => {
+                        entry.insert(vec![x]);
+                    }
+                }
+                map
+            });
+        for name in names {
+            match items.get(&name) {
+                Some(items) => assert_eq!(items.len(), batches),
+                None => panic!("ERROR Could not find '{}' in {:#?}", name, items),
+            }
+        }
+
+        // Let's try to purge all the items we just created but ignore any errors
+        // as this test should succeed as long as `list` works properly.
+        let _ = purge_all(items.into_iter().map(|(_name, item)| item).flatten());
+    }
+
+    //////////////////////////////////////////////////////////////////////////////////////
+    /// System
+    //////////////////////////////////////////////////////////////////////////////////////
+    static DEFAULT_TRASH: &str = "gio";
+
+    /// This is based on the electron library's implementation.
+    /// See: https://github.com/electron/electron/blob/34c4c8d5088fa183f56baea28809de6f2a427e02/shell/common/platform_util_linux.cc#L96
+    pub fn delete_all_canonicalized_using_system_program(
+        full_paths: Vec<PathBuf>,
+    ) -> Result<(), Error> {
+        let trash = {
+            // Determine desktop environment and set accordingly.
+            let desktop_env = get_desktop_environment();
+            if desktop_env == DesktopEnvironment::Kde4 || desktop_env == DesktopEnvironment::Kde5 {
+                "kioclient5"
+            } else if desktop_env == DesktopEnvironment::Kde3 {
+                "kioclient"
+            } else {
+                DEFAULT_TRASH
+            }
+        };
+
+        let mut argv = Vec::<OsString>::with_capacity(full_paths.len() + 2);
+
+        if trash == "kioclient5" || trash == "kioclient" {
+            //argv.push(trash.into());
+            argv.push("move".into());
+            for full_path in full_paths.iter() {
+                argv.push(full_path.into());
+            }
+            argv.push("trash:/".into());
+        } else {
+            //argv.push_back(ELECTRON_DEFAULT_TRASH);
+            argv.push("trash".into());
+            for full_path in full_paths.iter() {
+                argv.push(full_path.into());
+            }
+        }
+
+        // Execute command
+        let mut command = Command::new(trash);
+        command.args(argv);
+        let result =
+            command.output().map_err(|e| Error::Unknown { description: format!("{}", e) })?;
+        if !result.status.success() {
+            let stderr = String::from_utf8_lossy(&result.stderr);
+            return Err(Error::Unknown {
+                description: format!("Used '{}', stderr: {}", trash, stderr),
+            });
+        }
+
+        Ok(())
+    }
+
+    pub fn delete_all_using_system_program<I, T>(paths: I) -> Result<(), Error>
+    where
+        I: IntoIterator<Item = T>,
+        T: AsRef<Path>,
+    {
+        let full_paths = canonicalize_paths(paths)?;
+        delete_all_canonicalized_using_system_program(full_paths)
+    }
+
+    #[derive(PartialEq)]
+    enum DesktopEnvironment {
+        Other,
+        Cinnamon,
+        Gnome,
+        // KDE3, KDE4 and KDE5 are sufficiently different that we count
+        // them as different desktop environments here.
+        Kde3,
+        Kde4,
+        Kde5,
+        Pantheon,
+        Unity,
+        Xfce,
+    }
+
+    fn env_has_var(name: &str) -> bool {
+        env::var_os(name).is_some()
+    }
+
+    /// See: https://chromium.googlesource.com/chromium/src/+/dd407d416fa941c04e33d81f2b1d8cab8196b633/base/nix/xdg_util.cc#57
+    fn get_desktop_environment() -> DesktopEnvironment {
+        static KDE_SESSION_ENV_VAR: &str = "KDE_SESSION_VERSION";
+        // XDG_CURRENT_DESKTOP is the newest standard circa 2012.
+        if let Ok(xdg_current_desktop) = env::var("XDG_CURRENT_DESKTOP") {
+            // It could have multiple values separated by colon in priority order.
+            for value in xdg_current_desktop.split(':') {
+                let value = value.trim();
+                if value.is_empty() {
+                    continue;
+                }
+                match value {
+                    "Unity" => {
+                        // gnome-fallback sessions set XDG_CURRENT_DESKTOP to Unity
+                        // DESKTOP_SESSION can be gnome-fallback or gnome-fallback-compiz
+                        if let Ok(desktop_session) = env::var("DESKTOP_SESSION") {
+                            if desktop_session.contains("gnome-fallback") {
+                                return DesktopEnvironment::Gnome;
+                            }
+                        }
+                        return DesktopEnvironment::Unity;
+                    }
+                    "GNOME" => {
+                        return DesktopEnvironment::Gnome;
+                    }
+                    "X-Cinnamon" => {
+                        return DesktopEnvironment::Cinnamon;
+                    }
+                    "KDE" => {
+                        if let Ok(kde_session) = env::var(KDE_SESSION_ENV_VAR) {
+                            if kde_session == "5" {
+                                return DesktopEnvironment::Kde5;
+                            }
+                        }
+                        return DesktopEnvironment::Kde4;
+                    }
+                    "Pantheon" => {
+                        return DesktopEnvironment::Pantheon;
+                    }
+                    "XFCE" => {
+                        return DesktopEnvironment::Xfce;
+                    }
+                    _ => {}
+                }
+            }
+        }
+
+        // DESKTOP_SESSION was what everyone  used in 2010.
+        if let Ok(desktop_session) = env::var("DESKTOP_SESSION") {
+            match desktop_session.as_str() {
+                "gnome" | "mate" => {
+                    return DesktopEnvironment::Gnome;
+                }
+                "kde4" | "kde-plasma" => {
+                    return DesktopEnvironment::Kde4;
+                }
+                "kde" => {
+                    // This may mean KDE4 on newer systems, so we have to check.
+                    if env_has_var(KDE_SESSION_ENV_VAR) {
+                        return DesktopEnvironment::Kde4;
+                    }
+                    return DesktopEnvironment::Kde3;
+                }
+                "xubuntu" => {
+                    return DesktopEnvironment::Xfce;
+                }
+                _ => {}
+            }
+            if desktop_session.contains("xfce") {
+                return DesktopEnvironment::Xfce;
+            }
+        }
+
+        // Fall back on some older environment variables.
+        // Useful particularly in the DESKTOP_SESSION=default case.
+        if env_has_var("GNOME_DESKTOP_SESSION_ID") {
+            return DesktopEnvironment::Gnome;
+        } else if env_has_var("KDE_FULL_SESSION") {
+            if env_has_var(KDE_SESSION_ENV_VAR) {
+                return DesktopEnvironment::Kde4;
+            }
+            return DesktopEnvironment::Kde3;
+        }
+
+        DesktopEnvironment::Other
+    }
 }