<<<<<<< HEAD
use crate as trash;
use std::collections::{hash_map::Entry, HashMap};
=======
#[allow(deprecated)]
use crate::{delete, delete_all, remove, remove_all};
>>>>>>> a728dce6
use std::fs::{create_dir, File};
use std::path::PathBuf;
use std::sync::atomic::{AtomicI64, Ordering};

use chrono;
use lazy_static::lazy_static;

// WARNING Expecting that `cargo test` won't be invoked on the same computer more than once within
// a single millisecond
lazy_static! {
    static ref INSTANCE_ID: i64 = chrono::Local::now().timestamp_millis();
    static ref ID_OFFSET: AtomicI64 = AtomicI64::new(0);
}
fn get_unique_name() -> String {
    let id = ID_OFFSET.fetch_add(1, Ordering::SeqCst);
    format!("trash-test-{}-{}", *INSTANCE_ID, id)
}

#[test]
<<<<<<< HEAD
fn create_remove() {
    let file_name = get_unique_name();
    File::create(&file_name).unwrap();
    trash::remove(&file_name).unwrap();
    assert!(File::open(&file_name).is_err());
}

#[test]
fn create_remove_empty_folder() {
    let folder_name = get_unique_name();
    let path = PathBuf::from(folder_name);
    create_dir(&path).unwrap();

    assert!(path.exists());
    trash::remove(&path).unwrap();
    assert!(path.exists() == false);
}

#[test]
fn create_remove_folder_with_file() {
    let folder_name = get_unique_name();
    let path = PathBuf::from(folder_name);
    create_dir(&path).unwrap();
    File::create(path.join("file_in_folder")).unwrap();

    assert!(path.exists());
    trash::remove(&path).unwrap();
    assert!(path.exists() == false);
}

#[test]
fn create_multiple_remove_all() {
    let file_name_prefix = get_unique_name();
    let count: usize = 3;
    let paths: Vec<_> = (0..count).map(|i| format!("{}#{}", file_name_prefix, i)).collect();
    for path in paths.iter() {
        File::create(path).unwrap();
    }

    trash::remove_all(&paths).unwrap();
    for path in paths.iter() {
        assert!(File::open(path).is_err());
    }
}

#[cfg(any(target_os = "linux", target_os = "windows"))]
mod extra {
    use super::*;

    #[test]
    fn list() {
        let file_name_prefix = get_unique_name();
        let batches: usize = 2;
        let files_per_batch: usize = 3;
        let names: Vec<_> =
            (0..files_per_batch).map(|i| format!("{}#{}", file_name_prefix, i)).collect();
        for _ in 0..batches {
            for path in names.iter() {
                File::create(path).unwrap();
            }
            trash::remove_all(&names).unwrap();
        }
        let items = trash::extra::list().unwrap();
        let items: HashMap<_, Vec<_>> = items
            .into_iter()
            .filter(|x| x.name.starts_with(&file_name_prefix))
            .fold(HashMap::new(), |mut map, x| {
                match map.entry(x.name.clone()) {
                    Entry::Occupied(mut entry) => {
                        entry.get_mut().push(x);
                    }
                    Entry::Vacant(entry) => {
                        entry.insert(vec![x]);
                    }
                }
                map
            });
        for name in names {
            match items.get(&name) {
                Some(items) => assert_eq!(items.len(), batches),
                None => panic!("ERROR Could not find '{}' in {:#?}", name, items),
            }
        }

        // Let's try to purge all the items we just created but ignore any errors
        // as this test should succeed as long as `list` works properly.
        let _ = trash::extra::purge_all(items.into_iter().map(|(_name, item)| item).flatten());
    }

    #[test]
    fn purge_empty() {
        trash::extra::purge_all(vec![]).unwrap();
    }

    #[test]
    fn restore_empty() {
        trash::extra::restore_all(vec![]).unwrap();
    }

    #[test]
    fn purge() {
        let file_name_prefix = get_unique_name();
        let batches: usize = 2;
        let files_per_batch: usize = 3;
        let names: Vec<_> =
            (0..files_per_batch).map(|i| format!("{}#{}", file_name_prefix, i)).collect();
        for _ in 0..batches {
            for path in names.iter() {
                File::create(path).unwrap();
            }
            trash::remove_all(&names).unwrap();
        }

        // Collect it because we need the exact number of items gathered.
        let targets: Vec<_> = trash::extra::list()
            .unwrap()
            .into_iter()
            .filter(|x| x.name.starts_with(&file_name_prefix))
            .collect();
        assert_eq!(targets.len(), batches * files_per_batch);
        trash::extra::purge_all(targets).unwrap();
        let remaining = trash::extra::list()
            .unwrap()
            .into_iter()
            .filter(|x| x.name.starts_with(&file_name_prefix))
            .count();
        assert_eq!(remaining, 0);
    }

    #[test]
    fn restore() {
        let file_name_prefix = get_unique_name();
        let file_count: usize = 3;
        let names: Vec<_> =
            (0..file_count).map(|i| format!("{}#{}", file_name_prefix, i)).collect();
        for path in names.iter() {
            File::create(path).unwrap();
        }
        trash::remove_all(&names).unwrap();

        // Collect it because we need the exact number of items gathered.
        let targets: Vec<_> = trash::extra::list()
            .unwrap()
            .into_iter()
            .filter(|x| x.name.starts_with(&file_name_prefix))
            .collect();
        assert_eq!(targets.len(), file_count);
        trash::extra::restore_all(targets).unwrap();
        let remaining = trash::extra::list()
            .unwrap()
            .into_iter()
            .filter(|x| x.name.starts_with(&file_name_prefix))
            .count();
        assert_eq!(remaining, 0);

        // They are not in the trash anymore but they should be at their original location
        for path in names.iter() {
            assert!(File::open(path).is_ok());
        }

        // Good ol' remove to clean up
        for path in names.iter() {
            std::fs::remove_file(path).unwrap();
        }
    }

    #[test]
    fn restore_collision() {
        let file_name_prefix = get_unique_name();
        let file_count: usize = 3;
        let collision_remaining = file_count - 1;
        let names: Vec<_> =
            (0..file_count).map(|i| format!("{}#{}", file_name_prefix, i)).collect();
        for path in names.iter() {
            File::create(path).unwrap();
        }
        trash::remove_all(&names).unwrap();
        for path in names.iter().skip(file_count - collision_remaining) {
            File::create(path).unwrap();
        }
        let mut targets: Vec<_> = trash::extra::list()
            .unwrap()
            .into_iter()
            .filter(|x| x.name.starts_with(&file_name_prefix))
            .collect();
        targets.sort_by(|a, b| a.name.cmp(&b.name));
        assert_eq!(targets.len(), file_count);
        let remaining_count;
        match trash::extra::restore_all(targets) {
            Err(e) => match e.kind() {
                trash::ErrorKind::RestoreCollision { remaining_items, .. } => {
                    let contains = |v: &Vec<trash::TrashItem>, name: &String| {
                        for curr in v.iter() {
                            if *curr.name == *name {
                                return true;
                            }
                        }
                        false
                    };
                    // Are all items that got restored reside in the folder?
                    for path in names.iter().filter(|filename| !contains(&remaining_items, filename)) {
                        assert!(File::open(path).is_ok());
                    }
                    remaining_count = remaining_items.len();
                }
                _ => panic!("{:?}", e),
            },
            Ok(()) => panic!(
                "restore_all was expected to return `trash::ErrorKind::RestoreCollision` but did not."
            ),
        }
        let remaining = trash::extra::list()
            .unwrap()
            .into_iter()
            .filter(|x| x.name.starts_with(&file_name_prefix))
            .collect::<Vec<_>>();
        assert_eq!(remaining.len(), remaining_count);
        trash::extra::purge_all(remaining).unwrap();
        for path in names.iter() {
            // This will obviously fail on the items that both didn't collide and weren't restored.
            let _ = std::fs::remove_file(path);
        }
    }

    #[test]
    fn restore_twins() {
        let file_name_prefix = get_unique_name();
        let file_count: usize = 4;
        let names: Vec<_> =
            (0..file_count).map(|i| format!("{}#{}", file_name_prefix, i)).collect();
        for path in names.iter() {
            File::create(path).unwrap();
        }
        trash::remove_all(&names).unwrap();

        let twin_name = &names[1];
        File::create(twin_name).unwrap();
        trash::remove(&twin_name).unwrap();

        let mut targets: Vec<_> = trash::extra::list()
            .unwrap()
            .into_iter()
            .filter(|x| x.name.starts_with(&file_name_prefix))
            .collect();
        targets.sort_by(|a, b| a.name.cmp(&b.name));
        assert_eq!(targets.len(), file_count + 1); // plus one for one of the twins
        match trash::extra::restore_all(targets) {
            Err(e) => match e.kind() {
                trash::ErrorKind::RestoreTwins { path, .. } => {
                    assert_eq!(path.file_name().unwrap().to_str().unwrap(), twin_name);
                    match e.into_kind() {
                        trash::ErrorKind::RestoreTwins { items, .. } => {
                            trash::extra::purge_all(items).unwrap();
                        }
                        _ => unreachable!(),
                    }
                }
                _ => panic!("{:?}", e),
            },
            Ok(()) => panic!(
                "restore_all was expected to return `trash::ErrorKind::RestoreTwins` but did not."
            ),
        }
    }
=======
#[allow(deprecated)]
fn test_remove_file() {
	let path = "test_file_to_remove";
	File::create(path).unwrap();

	remove(path).unwrap();
	assert!(File::open(path).is_err());
}

#[test]
#[allow(deprecated)]
fn test_remove_folder() {
	let path = PathBuf::from("test_folder_to_remove");
	create_dir(&path).unwrap();
	File::create(path.join("file_in_folder")).unwrap();

	assert!(path.exists());
	remove(&path).unwrap();
	assert!(path.exists() == false);
}

#[test]
#[allow(deprecated)]
fn test_remove_all() {
	let count: usize = 3;

	let paths: Vec<_> = (0..count).map(|i| format!("test_file_to_remove_{}", i)).collect();
	for path in paths.iter() {
		File::create(path).unwrap();
	}

	remove_all(&paths).unwrap();
	for path in paths.iter() {
		assert!(File::open(path).is_err());
	}
}

#[test]
fn test_delete_file() {
	let path = "test_file_to_delete";
	File::create(path).unwrap();

	delete(path).unwrap();
	assert!(File::open(path).is_err());
}

#[test]
fn test_delete_folder() {
	let path = PathBuf::from("test_folder_to_delete");
	create_dir(&path).unwrap();
	File::create(path.join("file_in_folder")).unwrap();

	assert!(path.exists());
	delete(&path).unwrap();
	assert!(path.exists() == false);
}

#[test]
fn test_delete_all() {
	let count: usize = 3;

	let paths: Vec<_> = (0..count).map(|i| format!("test_file_to_delete_{}", i)).collect();
	for path in paths.iter() {
		File::create(path).unwrap();
	}

	delete_all(&paths).unwrap();
	for path in paths.iter() {
		assert!(File::open(path).is_err());
	}
}

#[cfg(unix)]
mod unix {
	#[allow(deprecated)]
	use crate::{delete, remove};
	use std::fs::{create_dir, remove_dir_all, remove_file, File};
	use std::os::unix::fs::symlink;

	use std::path::Path;

	#[test]
	#[allow(deprecated)]
	fn test_remove_symlink() {
		let target_path = "test_link_target_for_remove";
		File::create(target_path).unwrap();

		let link_path = Path::new("test_link_to_remove");
		symlink(target_path, link_path).unwrap();

		remove(link_path).unwrap();
		assert!(link_path.symlink_metadata().unwrap().file_type().is_symlink());
		assert!(File::open(target_path).is_err());
		// Cleanup
		remove_file(link_path).unwrap();
	}

	#[test]
	fn test_delete_symlink() {
		let target_path = "test_link_target_for_delete";
		File::create(target_path).unwrap();

		let link_path = "test_link_to_delete";
		symlink(target_path, link_path).unwrap();

		delete(link_path).unwrap();
		assert!(File::open(link_path).is_err());
		assert!(File::open(target_path).is_ok());
		// Cleanup
		remove_file(target_path).unwrap();
	}

	#[test]
	fn test_delete_symlink_in_folder() {
		let target_path = "test_link_target_for_delete_from_folder";
		File::create(target_path).unwrap();

		let folder = Path::new("test_parent_folder_for_link_to_delete");
		create_dir(folder).unwrap();
		let link_path = folder.join("test_link_to_delete_from_folder");
		symlink(target_path, &link_path).unwrap();

		delete(&link_path).unwrap();
		assert!(File::open(link_path).is_err());
		assert!(File::open(target_path).is_ok());
		// Cleanup
		remove_file(target_path).unwrap();
		remove_dir_all(folder).unwrap();
	}
>>>>>>> a728dce6
}<|MERGE_RESOLUTION|>--- conflicted
+++ resolved
@@ -1,16 +1,13 @@
-<<<<<<< HEAD
-use crate as trash;
 use std::collections::{hash_map::Entry, HashMap};
-=======
-#[allow(deprecated)]
-use crate::{delete, delete_all, remove, remove_all};
->>>>>>> a728dce6
 use std::fs::{create_dir, File};
 use std::path::PathBuf;
 use std::sync::atomic::{AtomicI64, Ordering};
 
 use chrono;
 use lazy_static::lazy_static;
+
+#[allow(deprecated)]
+use crate::{delete, delete_all};
 
 // WARNING Expecting that `cargo test` won't be invoked on the same computer more than once within
 // a single millisecond
@@ -18,61 +15,94 @@
     static ref INSTANCE_ID: i64 = chrono::Local::now().timestamp_millis();
     static ref ID_OFFSET: AtomicI64 = AtomicI64::new(0);
 }
-fn get_unique_name() -> String {
+pub fn get_unique_name() -> String {
     let id = ID_OFFSET.fetch_add(1, Ordering::SeqCst);
     format!("trash-test-{}-{}", *INSTANCE_ID, id)
 }
 
 #[test]
-<<<<<<< HEAD
-fn create_remove() {
-    let file_name = get_unique_name();
-    File::create(&file_name).unwrap();
-    trash::remove(&file_name).unwrap();
-    assert!(File::open(&file_name).is_err());
+fn test_delete_file() {
+    let path = "test_file_to_delete";
+    File::create(path).unwrap();
+
+    delete(path).unwrap();
+    assert!(File::open(path).is_err());
 }
 
 #[test]
-fn create_remove_empty_folder() {
-    let folder_name = get_unique_name();
-    let path = PathBuf::from(folder_name);
-    create_dir(&path).unwrap();
-
-    assert!(path.exists());
-    trash::remove(&path).unwrap();
-    assert!(path.exists() == false);
-}
-
-#[test]
-fn create_remove_folder_with_file() {
-    let folder_name = get_unique_name();
-    let path = PathBuf::from(folder_name);
+fn test_delete_folder() {
+    let path = PathBuf::from("test_folder_to_delete");
     create_dir(&path).unwrap();
     File::create(path.join("file_in_folder")).unwrap();
 
     assert!(path.exists());
-    trash::remove(&path).unwrap();
+    delete(&path).unwrap();
     assert!(path.exists() == false);
 }
 
 #[test]
-fn create_multiple_remove_all() {
-    let file_name_prefix = get_unique_name();
+fn test_delete_all() {
     let count: usize = 3;
-    let paths: Vec<_> = (0..count).map(|i| format!("{}#{}", file_name_prefix, i)).collect();
+
+    let paths: Vec<_> = (0..count).map(|i| format!("test_file_to_delete_{}", i)).collect();
     for path in paths.iter() {
         File::create(path).unwrap();
     }
 
-    trash::remove_all(&paths).unwrap();
+    delete_all(&paths).unwrap();
     for path in paths.iter() {
         assert!(File::open(path).is_err());
+    }
+}
+
+#[cfg(unix)]
+mod unix {
+    #[allow(deprecated)]
+    use crate::delete;
+    use std::fs::{create_dir, remove_dir_all, remove_file, File};
+    use std::os::unix::fs::symlink;
+
+    use std::path::Path;
+
+    #[test]
+    fn test_delete_symlink() {
+        let target_path = "test_link_target_for_delete";
+        File::create(target_path).unwrap();
+
+        let link_path = "test_link_to_delete";
+        symlink(target_path, link_path).unwrap();
+
+        delete(link_path).unwrap();
+        assert!(File::open(link_path).is_err());
+        assert!(File::open(target_path).is_ok());
+        // Cleanup
+        remove_file(target_path).unwrap();
+    }
+
+    #[test]
+    fn test_delete_symlink_in_folder() {
+        let target_path = "test_link_target_for_delete_from_folder";
+        File::create(target_path).unwrap();
+
+        let folder = Path::new("test_parent_folder_for_link_to_delete");
+        create_dir(folder).unwrap();
+        let link_path = folder.join("test_link_to_delete_from_folder");
+        symlink(target_path, &link_path).unwrap();
+
+        delete(&link_path).unwrap();
+        assert!(File::open(link_path).is_err());
+        assert!(File::open(target_path).is_ok());
+        // Cleanup
+        remove_file(target_path).unwrap();
+        remove_dir_all(folder).unwrap();
     }
 }
 
 #[cfg(any(target_os = "linux", target_os = "windows"))]
 mod extra {
     use super::*;
+
+    use crate as trash;
 
     #[test]
     fn list() {
@@ -85,7 +115,7 @@
             for path in names.iter() {
                 File::create(path).unwrap();
             }
-            trash::remove_all(&names).unwrap();
+            trash::delete_all(&names).unwrap();
         }
         let items = trash::extra::list().unwrap();
         let items: HashMap<_, Vec<_>> = items
@@ -135,7 +165,7 @@
             for path in names.iter() {
                 File::create(path).unwrap();
             }
-            trash::remove_all(&names).unwrap();
+            trash::delete_all(&names).unwrap();
         }
 
         // Collect it because we need the exact number of items gathered.
@@ -163,7 +193,7 @@
         for path in names.iter() {
             File::create(path).unwrap();
         }
-        trash::remove_all(&names).unwrap();
+        trash::delete_all(&names).unwrap();
 
         // Collect it because we need the exact number of items gathered.
         let targets: Vec<_> = trash::extra::list()
@@ -201,7 +231,7 @@
         for path in names.iter() {
             File::create(path).unwrap();
         }
-        trash::remove_all(&names).unwrap();
+        trash::delete_all(&names).unwrap();
         for path in names.iter().skip(file_count - collision_remaining) {
             File::create(path).unwrap();
         }
@@ -214,25 +244,22 @@
         assert_eq!(targets.len(), file_count);
         let remaining_count;
         match trash::extra::restore_all(targets) {
-            Err(e) => match e.kind() {
-                trash::ErrorKind::RestoreCollision { remaining_items, .. } => {
-                    let contains = |v: &Vec<trash::TrashItem>, name: &String| {
-                        for curr in v.iter() {
-                            if *curr.name == *name {
-                                return true;
-                            }
+            Err(trash::Error::RestoreCollision { remaining_items, .. }) => {
+                let contains = |v: &Vec<trash::TrashItem>, name: &String| {
+                    for curr in v.iter() {
+                        if *curr.name == *name {
+                            return true;
                         }
-                        false
-                    };
-                    // Are all items that got restored reside in the folder?
-                    for path in names.iter().filter(|filename| !contains(&remaining_items, filename)) {
-                        assert!(File::open(path).is_ok());
                     }
-                    remaining_count = remaining_items.len();
+                    false
+                };
+                // Are all items that got restored reside in the folder?
+                for path in names.iter().filter(|filename| !contains(&remaining_items, filename)) {
+                    assert!(File::open(path).is_ok());
                 }
-                _ => panic!("{:?}", e),
+                remaining_count = remaining_items.len();
             },
-            Ok(()) => panic!(
+            _ => panic!(
                 "restore_all was expected to return `trash::ErrorKind::RestoreCollision` but did not."
             ),
         }
@@ -258,11 +285,11 @@
         for path in names.iter() {
             File::create(path).unwrap();
         }
-        trash::remove_all(&names).unwrap();
+        trash::delete_all(&names).unwrap();
 
         let twin_name = &names[1];
         File::create(twin_name).unwrap();
-        trash::remove(&twin_name).unwrap();
+        trash::delete(&twin_name).unwrap();
 
         let mut targets: Vec<_> = trash::extra::list()
             .unwrap()
@@ -272,152 +299,13 @@
         targets.sort_by(|a, b| a.name.cmp(&b.name));
         assert_eq!(targets.len(), file_count + 1); // plus one for one of the twins
         match trash::extra::restore_all(targets) {
-            Err(e) => match e.kind() {
-                trash::ErrorKind::RestoreTwins { path, .. } => {
-                    assert_eq!(path.file_name().unwrap().to_str().unwrap(), twin_name);
-                    match e.into_kind() {
-                        trash::ErrorKind::RestoreTwins { items, .. } => {
-                            trash::extra::purge_all(items).unwrap();
-                        }
-                        _ => unreachable!(),
-                    }
-                }
-                _ => panic!("{:?}", e),
-            },
-            Ok(()) => panic!(
+            Err(trash::Error::RestoreTwins { path, items }) => {
+                assert_eq!(path.file_name().unwrap().to_str().unwrap(), twin_name);
+                trash::extra::purge_all(items).unwrap();
+            }
+            _ => panic!(
                 "restore_all was expected to return `trash::ErrorKind::RestoreTwins` but did not."
             ),
         }
     }
-=======
-#[allow(deprecated)]
-fn test_remove_file() {
-	let path = "test_file_to_remove";
-	File::create(path).unwrap();
-
-	remove(path).unwrap();
-	assert!(File::open(path).is_err());
-}
-
-#[test]
-#[allow(deprecated)]
-fn test_remove_folder() {
-	let path = PathBuf::from("test_folder_to_remove");
-	create_dir(&path).unwrap();
-	File::create(path.join("file_in_folder")).unwrap();
-
-	assert!(path.exists());
-	remove(&path).unwrap();
-	assert!(path.exists() == false);
-}
-
-#[test]
-#[allow(deprecated)]
-fn test_remove_all() {
-	let count: usize = 3;
-
-	let paths: Vec<_> = (0..count).map(|i| format!("test_file_to_remove_{}", i)).collect();
-	for path in paths.iter() {
-		File::create(path).unwrap();
-	}
-
-	remove_all(&paths).unwrap();
-	for path in paths.iter() {
-		assert!(File::open(path).is_err());
-	}
-}
-
-#[test]
-fn test_delete_file() {
-	let path = "test_file_to_delete";
-	File::create(path).unwrap();
-
-	delete(path).unwrap();
-	assert!(File::open(path).is_err());
-}
-
-#[test]
-fn test_delete_folder() {
-	let path = PathBuf::from("test_folder_to_delete");
-	create_dir(&path).unwrap();
-	File::create(path.join("file_in_folder")).unwrap();
-
-	assert!(path.exists());
-	delete(&path).unwrap();
-	assert!(path.exists() == false);
-}
-
-#[test]
-fn test_delete_all() {
-	let count: usize = 3;
-
-	let paths: Vec<_> = (0..count).map(|i| format!("test_file_to_delete_{}", i)).collect();
-	for path in paths.iter() {
-		File::create(path).unwrap();
-	}
-
-	delete_all(&paths).unwrap();
-	for path in paths.iter() {
-		assert!(File::open(path).is_err());
-	}
-}
-
-#[cfg(unix)]
-mod unix {
-	#[allow(deprecated)]
-	use crate::{delete, remove};
-	use std::fs::{create_dir, remove_dir_all, remove_file, File};
-	use std::os::unix::fs::symlink;
-
-	use std::path::Path;
-
-	#[test]
-	#[allow(deprecated)]
-	fn test_remove_symlink() {
-		let target_path = "test_link_target_for_remove";
-		File::create(target_path).unwrap();
-
-		let link_path = Path::new("test_link_to_remove");
-		symlink(target_path, link_path).unwrap();
-
-		remove(link_path).unwrap();
-		assert!(link_path.symlink_metadata().unwrap().file_type().is_symlink());
-		assert!(File::open(target_path).is_err());
-		// Cleanup
-		remove_file(link_path).unwrap();
-	}
-
-	#[test]
-	fn test_delete_symlink() {
-		let target_path = "test_link_target_for_delete";
-		File::create(target_path).unwrap();
-
-		let link_path = "test_link_to_delete";
-		symlink(target_path, link_path).unwrap();
-
-		delete(link_path).unwrap();
-		assert!(File::open(link_path).is_err());
-		assert!(File::open(target_path).is_ok());
-		// Cleanup
-		remove_file(target_path).unwrap();
-	}
-
-	#[test]
-	fn test_delete_symlink_in_folder() {
-		let target_path = "test_link_target_for_delete_from_folder";
-		File::create(target_path).unwrap();
-
-		let folder = Path::new("test_parent_folder_for_link_to_delete");
-		create_dir(folder).unwrap();
-		let link_path = folder.join("test_link_to_delete_from_folder");
-		symlink(target_path, &link_path).unwrap();
-
-		delete(&link_path).unwrap();
-		assert!(File::open(link_path).is_err());
-		assert!(File::open(target_path).is_ok());
-		// Cleanup
-		remove_file(target_path).unwrap();
-		remove_dir_all(folder).unwrap();
-	}
->>>>>>> a728dce6
 }